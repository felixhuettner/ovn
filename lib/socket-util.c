/*
 * Copyright (c) 2008, 2009 Nicira Networks.
 *
 * Licensed under the Apache License, Version 2.0 (the "License");
 * you may not use this file except in compliance with the License.
 * You may obtain a copy of the License at:
 *
 *     http://www.apache.org/licenses/LICENSE-2.0
 *
 * Unless required by applicable law or agreed to in writing, software
 * distributed under the License is distributed on an "AS IS" BASIS,
 * WITHOUT WARRANTIES OR CONDITIONS OF ANY KIND, either express or implied.
 * See the License for the specific language governing permissions and
 * limitations under the License.
 */

#include <config.h>
#include "socket-util.h"
#include <arpa/inet.h>
#include <errno.h>
#include <fcntl.h>
#include <netdb.h>
#include <poll.h>
#include <stddef.h>
#include <stdio.h>
#include <stdlib.h>
#include <string.h>
#include <sys/resource.h>
#include <sys/un.h>
#include <unistd.h>
#include "fatal-signal.h"
#include "util.h"

#include "vlog.h"
#define THIS_MODULE VLM_socket_util

/* Sets 'fd' to non-blocking mode.  Returns 0 if successful, otherwise a
 * positive errno value. */
int
set_nonblocking(int fd)
{
    int flags = fcntl(fd, F_GETFL, 0);
    if (flags != -1) {
        if (fcntl(fd, F_SETFL, flags | O_NONBLOCK) != -1) {
            return 0;
        } else {
            VLOG_ERR("fcntl(F_SETFL) failed: %s", strerror(errno));
            return errno;
        }
    } else {
        VLOG_ERR("fcntl(F_GETFL) failed: %s", strerror(errno));
        return errno;
    }
}

/* Returns the maximum valid FD value, plus 1. */
int
get_max_fds(void)
{
    static int max_fds = -1;
    if (max_fds < 0) {
        struct rlimit r;
        if (!getrlimit(RLIMIT_NOFILE, &r)
            && r.rlim_cur != RLIM_INFINITY
            && r.rlim_cur != RLIM_SAVED_MAX
            && r.rlim_cur != RLIM_SAVED_CUR) {
            max_fds = r.rlim_cur;
        } else {
            VLOG_WARN("failed to obtain fd limit, defaulting to 1024");
            max_fds = 1024;
        }
    }
    return max_fds;
}

/* Translates 'host_name', which may be a DNS name or an IP address, into a
 * numeric IP address in '*addr'.  Returns 0 if successful, otherwise a
 * positive errno value. */
int
lookup_ip(const char *host_name, struct in_addr *addr) 
{
    if (!inet_aton(host_name, addr)) {
        struct hostent *he = gethostbyname(host_name);
        if (he == NULL) {
            struct vlog_rate_limit rl = VLOG_RATE_LIMIT_INIT(1, 5);
            VLOG_ERR_RL(&rl, "gethostbyname(%s): %s", host_name,
                        (h_errno == HOST_NOT_FOUND ? "host not found"
                         : h_errno == TRY_AGAIN ? "try again"
                         : h_errno == NO_RECOVERY ? "non-recoverable error"
                         : h_errno == NO_ADDRESS ? "no address"
                         : "unknown error"));
            return ENOENT;
        }
        addr->s_addr = *(uint32_t *) he->h_addr;
    }
    return 0;
}

/* Returns the error condition associated with socket 'fd' and resets the
 * socket's error status. */
int
get_socket_error(int fd) 
{
    int error;
    socklen_t len = sizeof(error);
    if (getsockopt(fd, SOL_SOCKET, SO_ERROR, &error, &len) < 0) {
        struct vlog_rate_limit rl = VLOG_RATE_LIMIT_INIT(5, 10);
        error = errno;
        VLOG_ERR_RL(&rl, "getsockopt(SO_ERROR): %s", strerror(error));
    }
    return error;
}

int
check_connection_completion(int fd) 
{
    struct pollfd pfd;
    int retval;

    pfd.fd = fd;
    pfd.events = POLLOUT;
    do {
        retval = poll(&pfd, 1, 0);
    } while (retval < 0 && errno == EINTR);
    if (retval == 1) {
        return get_socket_error(fd);
    } else if (retval < 0) {
        static struct vlog_rate_limit rl = VLOG_RATE_LIMIT_INIT(5, 10);
        VLOG_ERR_RL(&rl, "poll: %s", strerror(errno));
        return errno;
    } else {
        return EAGAIN;
    }
}

/* Drain all the data currently in the receive queue of a datagram socket (and
 * possibly additional data).  There is no way to know how many packets are in
 * the receive queue, but we do know that the total number of bytes queued does
 * not exceed the receive buffer size, so we pull packets until none are left
 * or we've read that many bytes. */
int
drain_rcvbuf(int fd)
{
    socklen_t rcvbuf_len;
    size_t rcvbuf;

    rcvbuf_len = sizeof rcvbuf;
    if (getsockopt(fd, SOL_SOCKET, SO_RCVBUF, &rcvbuf, &rcvbuf_len) < 0) {
        static struct vlog_rate_limit rl = VLOG_RATE_LIMIT_INIT(5, 10);
        VLOG_ERR_RL(&rl, "getsockopt(SO_RCVBUF) failed: %s", strerror(errno));
        return errno;
    }
    while (rcvbuf > 0) {
        /* In Linux, specifying MSG_TRUNC in the flags argument causes the
         * datagram length to be returned, even if that is longer than the
         * buffer provided.  Thus, we can use a 1-byte buffer to discard the
         * incoming datagram and still be able to account how many bytes were
         * removed from the receive buffer.
         *
         * On other Unix-like OSes, MSG_TRUNC has no effect in the flags
         * argument. */
#ifdef __linux__
#define BUFFER_SIZE 1
#else
#define BUFFER_SIZE 2048
#endif
        char buffer[BUFFER_SIZE];
        ssize_t n_bytes = recv(fd, buffer, sizeof buffer,
                               MSG_TRUNC | MSG_DONTWAIT);
        if (n_bytes <= 0 || n_bytes >= rcvbuf) {
            break;
        }
        rcvbuf -= n_bytes;
    }
    return 0;
}

/* Reads and discards up to 'n' datagrams from 'fd', stopping as soon as no
 * more data can be immediately read.  ('fd' should therefore be in
 * non-blocking mode.)*/
void
drain_fd(int fd, size_t n_packets)
{
    for (; n_packets > 0; n_packets--) {
        /* 'buffer' only needs to be 1 byte long in most circumstances.  This
         * size is defensive against the possibility that we someday want to
         * use a Linux tap device without TUN_NO_PI, in which case a buffer
         * smaller than sizeof(struct tun_pi) will give EINVAL on read. */
        char buffer[128];
        if (read(fd, buffer, sizeof buffer) <= 0) {
            break;
        }
    }
}

/* Stores in '*un' a sockaddr_un that refers to file 'name'.  Stores in
 * '*un_len' the size of the sockaddr_un. */
static void
make_sockaddr_un(const char *name, struct sockaddr_un* un, socklen_t *un_len)
{
    un->sun_family = AF_UNIX;
    strncpy(un->sun_path, name, sizeof un->sun_path);
    un->sun_path[sizeof un->sun_path - 1] = '\0';
    *un_len = (offsetof(struct sockaddr_un, sun_path)
                + strlen (un->sun_path) + 1);
}

/* Creates a Unix domain socket in the given 'style' (either SOCK_DGRAM or
 * SOCK_STREAM) that is bound to '*bind_path' (if 'bind_path' is non-null) and
 * connected to '*connect_path' (if 'connect_path' is non-null).  If 'nonblock'
 * is true, the socket is made non-blocking.  If 'passcred' is true, the socket
 * is configured to receive SCM_CREDENTIALS control messages.
 *
 * Returns the socket's fd if successful, otherwise a negative errno value. */
int
make_unix_socket(int style, bool nonblock, bool passcred UNUSED,
                 const char *bind_path, const char *connect_path)
{
    int error;
    int fd;

    fd = socket(PF_UNIX, style, 0);
    if (fd < 0) {
        return -errno;
    }

    /* Set nonblocking mode right away, if we want it.  This prevents blocking
     * in connect(), if connect_path != NULL.  (In turn, that's a corner case:
     * it will only happen if style is SOCK_STREAM or SOCK_SEQPACKET, and only
     * if a backlog of un-accepted connections has built up in the kernel.)  */
    if (nonblock) {
        int flags = fcntl(fd, F_GETFL, 0);
        if (flags == -1) {
            goto error;
        }
        if (fcntl(fd, F_SETFL, flags | O_NONBLOCK) == -1) {
            goto error;
        }
    }

    if (bind_path) {
        struct sockaddr_un un;
        socklen_t un_len;
        make_sockaddr_un(bind_path, &un, &un_len);
        if (unlink(un.sun_path) && errno != ENOENT) {
            VLOG_WARN("unlinking \"%s\": %s\n", un.sun_path, strerror(errno));
        }
        fatal_signal_add_file_to_unlink(bind_path);
        if (bind(fd, (struct sockaddr*) &un, un_len)
            || fchmod(fd, S_IRWXU)) {
            goto error;
        }
    }

    if (connect_path) {
        struct sockaddr_un un;
        socklen_t un_len;
        make_sockaddr_un(connect_path, &un, &un_len);
        if (connect(fd, (struct sockaddr*) &un, un_len)
            && errno != EINPROGRESS) {
            goto error;
        }
    }

#ifdef SCM_CREDENTIALS
    if (passcred) {
        int enable = 1;
        if (setsockopt(fd, SOL_SOCKET, SO_PASSCRED, &enable, sizeof(enable))) {
            goto error;
        }
    }
#endif

    return fd;

error:
    if (bind_path) {
        fatal_signal_remove_file_to_unlink(bind_path);
    }
    error = errno;
    close(fd);
    return -error;
}

int
get_unix_name_len(socklen_t sun_len)
{
    return (sun_len >= offsetof(struct sockaddr_un, sun_path)
            ? sun_len - offsetof(struct sockaddr_un, sun_path)
            : 0);
}

uint32_t
guess_netmask(uint32_t ip)
{
    ip = ntohl(ip);
    return ((ip >> 31) == 0 ? htonl(0xff000000)   /* Class A */
            : (ip >> 30) == 2 ? htonl(0xffff0000) /* Class B */
            : (ip >> 29) == 6 ? htonl(0xffffff00) /* Class C */
            : htonl(0));                          /* ??? */
}

<<<<<<< HEAD
/* Opens a non-blocking TCP socket and connects to 'target', which should be a
 * string in the format "<host>[:<port>]", where <host> is required and <port>
 * is optional, with 'default_port' assumed if <port> is omitted.
 *
 * On success, returns 0 (indicating connection complete) or EAGAIN (indicating
 * connection in progress), in which case the new file descriptor is stored
 * into '*fdp'.  On failure, returns a positive errno value other than EAGAIN
 * and stores -1 into '*fdp'.
 *
 * If 'sinp' is non-null, then on success the target address is stored into
 * '*sinp'. */
int
tcp_open_active(const char *target_, uint16_t default_port,
                struct sockaddr_in *sinp, int *fdp)
{
    char *target = xstrdup(target_);
    char *save_ptr = NULL;
    const char *host_name;
    const char *port_string;
    struct sockaddr_in sin;
    int fd = -1;
    int error;

    /* Defaults. */
    memset(&sin, 0, sizeof sin);
    sin.sin_family = AF_INET;
    sin.sin_port = htons(default_port);

    /* Tokenize. */
    host_name = strtok_r(target, ":", &save_ptr);
    port_string = strtok_r(NULL, ":", &save_ptr);
    if (!host_name) {
        ovs_error(0, "%s: bad peer name format", target_);
        error = EAFNOSUPPORT;
        goto exit;
    }

    /* Look up IP, port. */
    error = lookup_ip(host_name, &sin.sin_addr);
    if (error) {
        goto exit;
    }
    if (port_string && atoi(port_string)) {
        sin.sin_port = htons(atoi(port_string));
    }

    /* Create non-blocking socket. */
    fd = socket(AF_INET, SOCK_STREAM, 0);
    if (fd < 0) {
        VLOG_ERR("%s: socket: %s", target_, strerror(errno));
        error = errno;
        goto exit;
    }
    error = set_nonblocking(fd);
    if (error) {
        goto exit_close;
    }

    /* Connect. */
    error = connect(fd, (struct sockaddr *) &sin, sizeof sin) == 0 ? 0 : errno;
    if (error == EINPROGRESS) {
        error = EAGAIN;
    } else if (error && error != EAGAIN) {
        goto exit_close;
    }

    /* Success: error is 0 or EAGAIN. */
    goto exit;

exit_close:
    close(fd);
exit:
    if (!error || error == EAGAIN) {
        if (sinp) {
            *sinp = sin;
        }
        *fdp = fd;
    } else {
        *fdp = -1;
    }
    free(target);
    return error;
}

/* Opens a non-blocking TCP socket, binds to 'target', and listens for incoming
 * connections.  'target' should be a string in the format "[<port>][:<ip>]",
 * where both <port> and <ip> are optional.  If <port> is omitted, it defaults
 * to 'default_port'; if <ip> is omitted it defaults to the wildcard IP
 * address.
 *
 * The socket will have SO_REUSEADDR turned on.
 *
 * On success, returns a non-negative file descriptor.  On failure, returns a
 * negative errno value. */
int
tcp_open_passive(const char *target_, uint16_t default_port)
{
    char *target = xstrdup(target_);
    char *string_ptr = target;
    struct sockaddr_in sin;
    const char *host_name;
    const char *port_string;
    int fd, error;
    unsigned int yes  = 1;

    /* Address defaults. */
    memset(&sin, 0, sizeof sin);
    sin.sin_family = AF_INET;
    sin.sin_addr.s_addr = htonl(INADDR_ANY);
    sin.sin_port = htons(default_port);

    /* Parse optional port number. */
    port_string = strsep(&string_ptr, ":");
    if (port_string && atoi(port_string)) {
        sin.sin_port = htons(atoi(port_string));
    }

    /* Parse optional bind IP. */
    host_name = strsep(&string_ptr, ":");
    if (host_name && host_name[0]) {
        error = lookup_ip(host_name, &sin.sin_addr);
        if (error) {
            goto exit;
        }
    }

    /* Create non-blocking socket, set SO_REUSEADDR. */
    fd = socket(AF_INET, SOCK_STREAM, 0);
    if (fd < 0) {
        error = errno;
        VLOG_ERR("%s: socket: %s", target_, strerror(error));
        goto exit;
    }
    error = set_nonblocking(fd);
    if (error) {
        goto exit_close;
    }
    if (setsockopt(fd, SOL_SOCKET, SO_REUSEADDR, &yes, sizeof yes) < 0) {
        error = errno;
        VLOG_ERR("%s: setsockopt(SO_REUSEADDR): %s", target_, strerror(error));
        goto exit_close;
    }

    /* Bind. */
    if (bind(fd, (struct sockaddr *) &sin, sizeof sin) < 0) {
        error = errno;
        VLOG_ERR("%s: bind: %s", target_, strerror(error));
        goto exit_close;
    }

    /* Listen. */
    if (listen(fd, 10) < 0) {
        error = errno;
        VLOG_ERR("%s: listen: %s", target_, strerror(error));
        goto exit_close;
    }
    error = 0;
    goto exit;

exit_close:
    close(fd);
exit:
    free(target);
    return error ? -error : fd;
=======
/* Returns a readable and writable fd for /dev/null, if successful, otherwise
 * a negative errno value.  The caller must not close the returned fd (because
 * the same fd will be handed out to subsequent callers). */
int
get_null_fd(void)
{
    static int null_fd = -1;
    if (null_fd < 0) {
        null_fd = open("/dev/null", O_RDWR);
        if (null_fd < 0) {
            int error = errno;
            VLOG_ERR("could not open /dev/null: %s", strerror(error));
            return -error;
        }
    }
    return null_fd;
>>>>>>> 3c303e5f
}

int
read_fully(int fd, void *p_, size_t size, size_t *bytes_read)
{
    uint8_t *p = p_;

    *bytes_read = 0;
    while (size > 0) {
        ssize_t retval = read(fd, p, size);
        if (retval > 0) {
            *bytes_read += retval;
            size -= retval;
            p += retval;
        } else if (retval == 0) {
            return EOF;
        } else if (errno != EINTR) {
            return errno;
        }
    }
    return 0;
}

int
write_fully(int fd, const void *p_, size_t size, size_t *bytes_written)
{
    const uint8_t *p = p_;

    *bytes_written = 0;
    while (size > 0) {
        ssize_t retval = write(fd, p, size);
        if (retval > 0) {
            *bytes_written += retval;
            size -= retval;
            p += retval;
        } else if (retval == 0) {
            VLOG_WARN("write returned 0");
            return EPROTO;
        } else if (errno != EINTR) {
            return errno;
        }
    }
    return 0;
}<|MERGE_RESOLUTION|>--- conflicted
+++ resolved
@@ -300,7 +300,6 @@
             : htonl(0));                          /* ??? */
 }
 
-<<<<<<< HEAD
 /* Opens a non-blocking TCP socket and connects to 'target', which should be a
  * string in the format "<host>[:<port>]", where <host> is required and <port>
  * is optional, with 'default_port' assumed if <port> is omitted.
@@ -465,7 +464,8 @@
 exit:
     free(target);
     return error ? -error : fd;
-=======
+}
+
 /* Returns a readable and writable fd for /dev/null, if successful, otherwise
  * a negative errno value.  The caller must not close the returned fd (because
  * the same fd will be handed out to subsequent callers). */
@@ -482,7 +482,6 @@
         }
     }
     return null_fd;
->>>>>>> 3c303e5f
 }
 
 int
